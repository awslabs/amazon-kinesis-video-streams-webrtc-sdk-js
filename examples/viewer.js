--- conflicted
+++ resolved
@@ -212,16 +212,11 @@
             };
         }
 
-<<<<<<< HEAD
-        // Poll for connection stats
-        viewer.peerConnectionStatsInterval = setInterval(() => viewer.peerConnection.getStats().then(onStatsReport), 10000);
-=======
         // Poll for connection stats if metrics enabled
         if (formValues.enableDQPmetrics) {
             // viewer.peerConnectionStatsInterval = setInterval(() => viewer.peerConnection.getStats().then(onStatsReport), 1000);
             viewer.peerConnectionStatsInterval = setInterval(() => viewer.peerConnection.getStats().then(stats => calcStats(stats)), 1000);
         }
->>>>>>> c34b73eb
 
         viewer.signalingClient.on('open', async () => {
             console.log('[VIEWER] Connected to signaling service');
