/**
 * This file demonstrates the process of starting WebRTC streaming using a KVS Signaling Channel.
 */
const masterDefaults = {
    kinesisVideoClient: null,
    signalingClient: null,
    storageClient: null,
    channelARN: null,
    peerByClientId: {},
    localStream: null,
    peerConnectionStatsInterval: null,
    runId: 0,
    sdpOfferReceived: false,
    websocketOpened: false,
    connectionFailures: [], // Dates of when PeerConnection transitions to failed state.
    currentJoinStorageSessionRetries: 0,
    turnServerExpiryTs: 0, // Epoch millis when the TURN servers expire minus grace period
    iceServers: [], // Cached list of ICE servers (STUN and TURN, depending on formValues)
};

let master = {};

const ingestionWithMultiViewerSupportPreviewRegions = ['us-east-1'];

/**
 * Base milliseconds between retries of joinStorageSession API calls.
 * @constant
 * @type {number}
 * @default
 */
const retryIntervalForJoinStorageSession = 6000;

/**
 * Seconds to start refreshing the TURN servers before the credentials expire
 * @constant
 * @type {number}
 * @default
 */
const iceServerRefreshGracePeriodSec = 15;

/**
 * Maximum number of times we will attempt to establish Peer connection (perform
 * ICE connectivity checks) with the storage session within a ten-minute window
 * before exiting the application. This means, we have received this many SDP
 * offers within a 10-minute window, and, for all of them, the peer connection failed
 * to be established.
 * @constant
 * @type {number}
 * @default
 */
const maxConnectionFailuresWithinTenMinutesForRetries = 5;
const maxAPICallRetriesPerConnectionAttempt = 5;

const millisecondsInTenMinutes = 600_000;

async function startMaster(localView, remoteView, formValues, onStatsReport, onRemoteDataMessage) {
    const role = ROLE;
    master = {...masterDefaults};
    master.clientId = formValues.clientId;

    try {
        master.localView = localView;
        master.remoteView = remoteView;

        // Determine the media ingestion mode
        let ingestionMode = ChannelHelper.IngestionMode.OFF;
        if (formValues.autoDetermineMediaIngestMode) {
            ingestionMode = ChannelHelper.IngestionMode.DETERMINE_THROUGH_DESCRIBE;
        } else if (formValues.mediaIngestionModeOverride) {
            ingestionMode = ChannelHelper.IngestionMode.ON;
        }

        master.channelHelper = channelHelper || new ChannelHelper(
            formValues.channelName,
            {
                region: formValues.region,
                credentials: {
                    accessKeyId: formValues.accessKeyId,
                    secretAccessKey: formValues.secretAccessKey,
                    sessionToken: formValues.sessionToken,
                },
            },
            formValues.endpoint,
            role,
            ingestionMode,
            `[${role}]`,
            role === 'VIEWER' ? formValues.clientId : undefined,
            formValues.logAwsSdkCalls ? console : undefined,
        );

        await master.channelHelper.init();

        if (master.channelHelper.isIngestionEnabled()) {
            if (role === 'MASTER' && (!formValues.sendAudio || !formValues.sendVideo)) {
                console.error(`[MASTER] Both Send Video and Send Audio checkboxes need to be checked to ingest and store media.`);
                return;
            } else if (role === 'VIEWER' && formValues.sendVideo) {
                console.warn(`[VIEWER] Not allowed to send video. Overriding to false!`);
                formValues.sendVideo = false;
            }

            if (formValues.openDataChannel) {
                console.warn(`[${role}] DataChannel is not supported for WebRTC ingestion. Overriding value to false.`);
                formValues.openDataChannel = false;
                $('.datachannel').addClass('d-none');
            }

        } else {
            console.log(`[${role}] Not using media ingestion feature.`);
        }

<<<<<<< HEAD
        const iceServers = [];

        // Add the STUN server unless it is disabled
        if (!formValues.natTraversalDisabled && !formValues.forceTURN && formValues.sendSrflxCandidates) {
            iceServers.push({urls: `stun:stun.kinesisvideo.${formValues.region}.amazonaws.com:443`});
        }

        // Add the TURN servers unless it is disabled
        if (!formValues.natTraversalDisabled && !formValues.forceSTUN && formValues.sendRelayCandidates) {
            iceServers.push(...(await master.channelHelper.fetchTurnServers()));
        }
        console.log(`[${role}]`, 'ICE servers:', iceServers);

        const configuration = {
            iceServers,
            iceTransportPolicy: formValues.forceTURN ? 'relay' : 'all',
        };
=======
        // Kickoff fetching ICE servers
        getIceServersWithCaching(formValues);
>>>>>>> 6d57a5fa

        // Get a stream from the webcam and display it in the local view.
        // If no video/audio needed, no need to request for the sources.
        // Otherwise, the browser will throw an error saying that either video or audio has to be enabled.
        if (formValues.sendVideo || formValues.sendAudio) {
            let type;
            if (formValues.sendVideo && formValues.sendAudio) {
                type = MediaHelper.MediaRequestType.AUDIO_AND_VIDEO;
            } else if (formValues.sendVideo) {
                type = MediaHelper.MediaRequestType.VIDEO_ONLY;
            } else {
                type = MediaHelper.MediaRequestType.AUDIO_ONLY;
            }

            master.localStream = await MediaHelper.requestCamera(type, formValues.widescreen ? 1280 : 640, formValues.widescreen ? 720 : 480)
            localView.srcObject = master.localStream;

            if (!master.localStream) {
                $('#stop-master-button').click();
                return;
            }
        }

        registerMasterSignalingClientCallbacks(master.channelHelper.getSignalingClient(), formValues, onStatsReport, onRemoteDataMessage);
        console.log(`[${role}] Starting ${role.toLowerCase()} connection`);
        master.channelHelper.getSignalingClient().open();
    } catch (e) {
        console.error(`[${role}] Encountered error starting:`, e);
        $('#stop-master-button').click();
    }
}

registerMasterSignalingClientCallbacks = (signalingClient, formValues, onStatsReport, onRemoteDataMessage) => {
    const role = ROLE;

    signalingClient.on('open', async () => {
        const runId = ++master.runId;
        master.websocketOpened = true;
        const signalingConnected = new Date();
        console.debug(`[${role}] ConnectAs${role[0].toUpperCase() + role.slice(1).toLowerCase()} completed at`, signalingConnected);
        console.log(`[${role}] Connected to signaling service`);
        console.log(
            `[${role}] Time to connect to signaling:`,
            signalingConnected.getTime() - master.channelHelper.getSignalingConnectionLastStarted().getTime(),
            'ms',
        );

        if (!formValues.autoDetermineMediaIngestMode && role === 'MASTER' && formValues.mediaIngestionModeOverride && formValues.showJSSButton) {
            $('#join-storage-session-button').removeClass('d-none');
            console.log(`[MASTER] Waiting for media ingestion and storage peer to join... (click the button!)`);
        } else if (!formValues.autoDetermineMediaIngestMode && role === 'VIEWER' && formValues.mediaIngestionModeOverride && formValues.showJSSAsViewerButton) {
            $('#join-storage-session-as-viewer-button').removeClass('d-none');
            console.log(`[VIEWER] Waiting for media ingestion and storage peer to join... (click the button!)`);
        } else if (master.channelHelper.isIngestionEnabled()) {
            if (role === 'VIEWER' && !ingestionWithMultiViewerSupportPreviewRegions.includes(formValues.region) && !formValues.endpoint) {
                console.error(
                    `WebRTC ingestion with multi-viewer support is not supported in ${
                        formValues.region
                    }. It is available for preview in ${ingestionWithMultiViewerSupportPreviewRegions.join(',')}!`,
                );
                onStop();
                return;
            }
            await connectToMediaServer(runId, master.channelHelper.getChannelArn(), master.channelHelper.getWebRTCStorageClient());
        } else {
            console.log(`[${role}] Waiting for peers to join...`);
        }
    });

    signalingClient.on('sdpOffer', async (offer, remoteClientId) => {
        console.log(`[${role}] Received SDP offer from`, remoteClientId || 'remote');
        master.sdpOfferReceived = true;
        master.currentJoinStorageSessionRetries = 0;
        console.debug('SDP offer:', offer);

        // Close the previous peer connection in case peer with the same clientId sends another one
        if (master.peerByClientId[remoteClientId] && master.peerByClientId[remoteClientId].getPeerConnection().connectionState !== 'closed') {
            master.peerByClientId[remoteClientId].close();
            console.log(`[${role}] Close previous connection`);
        }

        const configuration = {
            iceServers: await getIceServersWithCaching(formValues),
            iceTransportPolicy: formValues.forceTURN ? 'relay' : 'all',
        };

        const answerer = new Answerer(
            configuration,
            master.localStream,
            offer,
            remoteClientId,
            master.channelHelper.getSignalingClient(),
            formValues.useTrickleICE,
            formValues.openDataChannel,
            `[${role}]`,
            iceCandidate => shouldSendIceCandidate(formValues, iceCandidate),
            iceCandidate => shouldAcceptCandidate(formValues, iceCandidate),
            mediaStreams => addViewerMediaStreamToMaster(remoteClientId, mediaStreams[0]),
            dataChannelMessage => onRemoteDataMessage(dataChannelMessage),
        );

        await answerer.init();

        master.peerByClientId[remoteClientId] = answerer;

        answerer.getPeerConnection().addEventListener('connectionstatechange', async event => {
            printPeerConnectionStateInfo(event, `[${role}]`, remoteClientId);

            if (master.channelHelper.isIngestionEnabled() && event.target.connectionState === 'connected') {
                if (role === 'MASTER') {
                    console.log(
                        `[MASTER] Successfully joined the storage session. Media is being recorded to`,
                        master.channelHelper.getStreamArn() ?? 'Kinesis Video Streams',
                    );
                } else {
                    console.log(
                        `[VIEWER] Successfully joined the storage session. If master is present, media will be recorded to`,
                        master.channelHelper.getStreamArn() ?? 'Kinesis Video Streams',
                    );
                }
            }
        });

        // If in WebRTC ingestion mode, retry if no connection was established within 5 seconds.
        if (master.channelHelper.isIngestionEnabled()) {
            setTimeout(function () {
                // We check that it's not failed because if the state transitioned to failed,
                // the state change callback would handle this already
                if (
                    answerer.getPeerConnection().connectionState !== 'connected' &&
                    answerer.getPeerConnection().connectionState !== 'failed' &&
                    answerer.getPeerConnection().connectionState !== 'closed'
                ) {
                    console.error(`[${role}] Connection failed to establish within 5 seconds. Retrying...`);
                    onPeerConnectionFailed(remoteClientId, false, false);
                }
            }, 5000);
        }
    });

    signalingClient.on('statusResponse', statusResponse => {
        if (statusResponse.success) {
            return;
        }
        console.error(`[${role}] Received response from Signaling:`, statusResponse);

        if (master.channelHelper.isIngestionEnabled()) {
            console.error(`[${role}] Encountered a fatal error. Stopping the application.`);
            $('#stop-master-button').click();
        }
    });

    signalingClient.on('close', () => {
        master.websocketOpened = false;
        master.runId++;
        console.log(`[${role}] Disconnected from signaling channel`);
    });

    signalingClient.on('error', error => {
        console.error(`[${role}] Signaling client error`, error);
    });

    if (formValues.signalingReconnect && !master.channelHelper?.isIngestionEnabled()) {
        master.reopenChannelCallback = () => {
            console.log(`[${role}] Automatically reconnecting to signaling channel`);
            signalingClient.open();
        };

        signalingClient.on('close', master.reopenChannelCallback);
    }
};

function onPeerConnectionFailed(remoteClientId, printLostConnectionLog = true, hasConnectedAlready = true) {
    const role = ROLE;
    if (master?.channelHelper.isIngestionEnabled()) {
        if (printLostConnectionLog) {
            console.warn(`[${ROLE}] Lost connection to the storage session.`);
        }
        master?.connectionFailures?.push(new Date().getTime());
        if (hasConnectedAlready && role === 'VIEWER') {
            $('#stop-master-button').click();
            return;
        }
        if (shouldStopRetryingJoinStorageSession()) {
            console.error(
                `[${role}] Stopping the application after`,
                maxConnectionFailuresWithinTenMinutesForRetries,
                `failed attempts to connect to the storage session within a 10-minute interval [${master?.connectionFailures
                    .map(date => new Date(date))
                    .join(', ')}]. Exiting the application.`,
            );
            $('#stop-master-button').click();
            return;
        }

        console.warn(`[${role}] Reconnecting...`);

        master.sdpOfferReceived = false;
        if (!master.websocketOpened) {
            const channelHelper = master.channelHelper;
            if (channelHelper) {
                console.log(`[${role}] Websocket is closed. Reopening...`);
                channelHelper.getSignalingClient().open();
            }
        } else {
            connectToMediaServer(++master.runId);
        }
    } else if (master.channelHelper) {
        master.peerByClientId[remoteClientId]?.close();
        delete master.peerByClientId[remoteClientId];
    }
}

/**
 * Fetches ICE servers, caching them to prevent redundant API calls.
 * If the cached TURN servers are still valid, it returns them instead of making a new request.
 * @param {Object} formValues - Configuration settings from the UI.
 * @param {boolean} formValues.natTraversalDisabled - No ICE (STUN or TURN) servers at all setting.
 * @param {boolean} formValues.forceTURN - TURN servers only setting.
 * @param {boolean} formValues.forceSTUN - STUN servers only setting.
 * @param {boolean} formValues.sendSrflxCandidates - Send STUN candidates setting.
 * @param {boolean} formValues.sendRelayCandidates - Send TURN candidates setting.
 * @param {string} formValues.region - AWS region used to construct the STUN server URL.
 * @returns {Promise<RTCIceServer[]>} List of ICE servers.
 */
async function getIceServersWithCaching(formValues) {
    const role = ROLE;

    // Check if cached TURN servers are still valid
    if (Date.now() < master.turnServerExpiryTs) {
        return master.iceServers;
    }
    console.log(`[${role}]`, 'Fetch new ICE servers');

    /** @type {RTCIceServer[]} */
    const iceServers = [];

    // Add the STUN server unless it is disabled
    if (!formValues.natTraversalDisabled && !formValues.forceTURN && (formValues.sendSrflxCandidates || formValues.sendPrflxCandidates)) {
        iceServers.push({ urls: `stun:stun.kinesisvideo.${formValues.region}.amazonaws.com:443` });
    }

    // Add the TURN servers unless it is disabled
    if (!formValues.natTraversalDisabled && !formValues.forceSTUN && formValues.sendRelayCandidates) {
        const [turnServers, turnServerExpiryTsMillis] = await master.channelHelper.fetchTurnServers();
        master.turnServerExpiryTs = turnServerExpiryTsMillis - iceServerRefreshGracePeriodSec * 1000;
        iceServers.push(...turnServers);
    }
    console.log(`[${role}]`, 'ICE servers:', iceServers);

    master.iceServers = iceServers;
    return master.iceServers;
}

function stopMaster() {
    const role = ROLE;
    try {
        console.log(`[${role}] Stopping ${role} connection`);
        master.sdpOfferReceived = true;

        // Remove the callback that reopens the connection on 'close' before attempting to close the connection
        master.channelHelper?.getSignalingClient()?.removeListener('close', master.reopenChannelCallback);
        master.channelHelper?.getSignalingClient()?.close();

        Object.keys(master.peerByClientId).forEach(clientId => {
            master.peerByClientId[clientId].close();
            removeViewerTrackFromMaster(clientId);
            delete master.peerByClientId[clientId];
        });

        if (master.localStream) {
            master.localStream.getTracks().forEach(track => track.stop());
            master.localStream = null;
        }

        if (master.localView) {
            master.localView.srcObject = null;
        }

        if (master.peerConnectionStatsInterval) {
            clearInterval(master.peerConnectionStatsInterval);
            master.peerConnectionStatsInterval = null;
        }

        if (master.remoteView) {
            master.remoteView.srcObject = null;
        }

        master = {};
    } catch (e) {
        console.error(`[${role}] Encountered error stopping`, e);
    }
}

function sendMasterMessage(message) {
    const role = ROLE;
    if (message === '') {
        console.warn(`[${role}] Trying to send an empty message?`);
        return false;
    }
    if (Object.values(master.peerByClientId).filter(answerer => answerer.isDataChannelOpen()).length === 0) {
        console.warn(`[${role}] No one to send it to!`);
        return false;
    }

    let sent = false;
    for (const [clientId, answerer] of Object.entries(master.peerByClientId)) {
        try {
            answerer.sendDataChannelMessage(message);
            console.log(`[${role}]`, 'Sent', message, 'to', clientId);
            sent = true;
        } catch (e) {
            console.error(`[${role}]`, 'Send DataChannel:', e.toString());
        }
    }
    return sent;
}

/**
 * Only applicable for WebRTC ingestion.
 * <p>
 * Calls JoinStorageSession API every {@link retryInterval} until an SDP offer is received over the signaling channel.
 * Since JoinStorageSession is an asynchronous API, there is a chance that even though 200 OK is received,
 * no message is sent on the websocket.
 * <p>
 * We will keep retrying JoinStorageSession until any of the items happens:
 *  * SDP offer is received (success)
 *  * Stop master button is clicked
 *  * Non-retryable error is encountered (e.g. auth error)
 *  * Websocket closes (times out after 10 minutes of inactivity). In this case, we reopen the Websocket and try again.
 * @param runId The current run identifier. If {@link master.runId} is different, we stop retrying.
 * @param kinesisVideoWebrtcStorageClient Kinesis Video Streams WebRTC Storage client.
 * @param channelARN The ARN of the signaling channel. It must have MediaStorage ENABLED.
 * @returns {Promise<boolean>} true if successfully joined, and sdp offer was received. false if not; this includes
 * when the {@link master.runId} is incremented during a retry attempt.
 */
async function callJoinStorageSessionUntilSDPOfferReceived(runId) {
    let firstTime = true; // Used for log messages
    let shouldRetryCallingJoinStorageSession = true;
    while (shouldRetryCallingJoinStorageSession && !master.sdpOfferReceived && master.runId === runId && master.websocketOpened) {
        if (!firstTime) {
            console.warn(`Did not receive SDP offer from Media Service. Retrying... (${++master.currentJoinStorageSessionRetries})`);
        }
        firstTime = false;
        try {
            // The AWS SDK for JS will perform limited retries on this API call.
            if (ROLE === 'MASTER') {
                await master.channelHelper
                    .getWebRTCStorageClient()
                    .send(new AWS.KinesisVideoWebRTCStorage.JoinStorageSessionCommand({
                        channelArn: master.channelHelper.getChannelArn(),
                    }));
            } else {
                await master.channelHelper
                    .getWebRTCStorageClient()
                    .send(AWS.KinesisVideoWebRTCStorage.JoinStorageSessionAsViewerCommand({
                        channelArn: master.channelHelper.getChannelArn(),
                        clientId: master.clientId,
                    }));
            }
        } catch (e) {
            console.error(e);
            // We should only retry on ClientLimitExceededException, or internal failure. All other
            // cases e.g. IllegalArgumentException we should not retry.
            shouldRetryCallingJoinStorageSession = (
                    // ClientLimitExceededException is thrown for hitting TPS limit (rate limit),
                    // but also for hitting the maximum number of viewers in a session. For TPS limit, we want to retry.
                    // But for maximum number of viewers, we should not automatically retry.
                    e.code === 'ClientLimitExceededException' && !e.message?.toLowerCase().includes('maximum number of viewers connected to the session') ||
                    // We should retry if the device loses connectivity
                    e.code === 'NetworkingError' ||
                    // We should retry if the request to the service timed out
                    e.code === 'TimeoutError' ||
                    // We should retry if there's an internal error
                    e.statusCode === 500
                );
        }
        shouldRetryCallingJoinStorageSession = shouldRetryCallingJoinStorageSession && master.currentJoinStorageSessionRetries <= maxAPICallRetriesPerConnectionAttempt;
        await new Promise(resolve => setTimeout(resolve, calculateJoinStorageSessionDelayMilliseconds()));
    }
    return shouldRetryCallingJoinStorageSession && master.runId === runId && master.websocketOpened;
}

async function connectToMediaServer(runId) {
    const role = ROLE;
    console.log(`[${role}]`, `Joining storage session${role === 'VIEWER' ? ' as viewer' : ''}...`);
    const success = await callJoinStorageSessionUntilSDPOfferReceived(runId);
    if (success) {
        console.log(`[${role}]`, `Join storage session ${role === 'VIEWER' ? 'as viewer ' : ''}API call(s) completed.`);
    } else if (runId === master.runId) {
        console.error(`[${role}]`, `Error joining storage session${role === 'VIEWER' ? ' as viewer' : ''}`);
        $('#stop-master-button').click();
    } else if (!master.websocketOpened && !master.sdpOfferReceived) {
        // TODO: ideally, we send a ping message. But, that's unavailable in browsers.
        const signalingClient = master.channelHelper?.getSignalingClient();
        if (signalingClient) {
            console.log(`[${role}]`, 'Websocket is closed. Reopening...');
            signalingClient.open();
        }
    }
}

/**
 * Check if we should stop retrying join storage session.
 * @returns {boolean} true if we exhausted the retries within a ten-minute window. false if we can continue retrying.
 */
function shouldStopRetryingJoinStorageSession() {
    const tenMinutesAgoEpochMillis = new Date().getTime() - millisecondsInTenMinutes;

    let front = master.connectionFailures[0];
    while (front && front < tenMinutesAgoEpochMillis) {
        master.connectionFailures.shift();
        front = master.connectionFailures[0];
    }

    return master.connectionFailures.length >= maxConnectionFailuresWithinTenMinutesForRetries;
}

/**
 * The delay between joinStorageSession retries (in milliseconds) is
 * retryIntervalForJoinStorageSession + min(rand(0, 1) * 200 * (currentRetryNumber)^2, 10_000)
 * @returns {number} How long to wait between joinStorageSession retries, in milliseconds
 */
function calculateJoinStorageSessionDelayMilliseconds() {
    return retryIntervalForJoinStorageSession + Math.min(Math.random() * Math.pow(200, master.currentJoinStorageSessionRetries - 1), 10_000);
}<|MERGE_RESOLUTION|>--- conflicted
+++ resolved
@@ -109,28 +109,8 @@
             console.log(`[${role}] Not using media ingestion feature.`);
         }
 
-<<<<<<< HEAD
-        const iceServers = [];
-
-        // Add the STUN server unless it is disabled
-        if (!formValues.natTraversalDisabled && !formValues.forceTURN && formValues.sendSrflxCandidates) {
-            iceServers.push({urls: `stun:stun.kinesisvideo.${formValues.region}.amazonaws.com:443`});
-        }
-
-        // Add the TURN servers unless it is disabled
-        if (!formValues.natTraversalDisabled && !formValues.forceSTUN && formValues.sendRelayCandidates) {
-            iceServers.push(...(await master.channelHelper.fetchTurnServers()));
-        }
-        console.log(`[${role}]`, 'ICE servers:', iceServers);
-
-        const configuration = {
-            iceServers,
-            iceTransportPolicy: formValues.forceTURN ? 'relay' : 'all',
-        };
-=======
         // Kickoff fetching ICE servers
         getIceServersWithCaching(formValues);
->>>>>>> 6d57a5fa
 
         // Get a stream from the webcam and display it in the local view.
         // If no video/audio needed, no need to request for the sources.
@@ -369,7 +349,7 @@
     const iceServers = [];
 
     // Add the STUN server unless it is disabled
-    if (!formValues.natTraversalDisabled && !formValues.forceTURN && (formValues.sendSrflxCandidates || formValues.sendPrflxCandidates)) {
+    if (!formValues.natTraversalDisabled && !formValues.forceTURN && formValues.sendSrflxCandidates) {
         iceServers.push({ urls: `stun:stun.kinesisvideo.${formValues.region}.amazonaws.com:443` });
     }
 
